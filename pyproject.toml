--- conflicted
+++ resolved
@@ -32,13 +32,8 @@
 httpx = "^0.28.1"
 opentelemetry-api = "^1.21.0"
 opentelemetry-sdk = "^1.21.0"
-<<<<<<< HEAD
 opentelemetry-instrumentation-fastapi = "^0.55b1"
-structlog = "^23.2.0"
-=======
-opentelemetry-instrumentation-fastapi = "^0.42b0"
 structlog = "^25.4.0"
->>>>>>> d3c91f12
 anyio = "^4.4.0"
 pyjwt = "^2.10.1"
 aiohttp = "^3.10.11"
